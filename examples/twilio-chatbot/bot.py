#
# Copyright (c) 2025, Daily
#
# SPDX-License-Identifier: BSD 2-Clause License
#

import datetime
import io
import json
import os
import sys
import wave

import aiofiles
from dotenv import load_dotenv
from fastapi import WebSocket
from loguru import logger

from pipecat.audio.vad.silero import SileroVADAnalyzer
from pipecat.frames.frames import (
    Frame,
    LLMFullResponseEndFrame,
    LLMFullResponseStartFrame,
    LLMMessagesFrame,
    LLMTextFrame,
    LLMUpdateSettingsFrame,
    TTSSpeakFrame,
)
from pipecat.observers.turn_tracking_observer import TurnTrackingObserver
from pipecat.pipeline.pipeline import Pipeline
from pipecat.pipeline.runner import PipelineRunner
from pipecat.audio.filters.krisp_filter import KrispFilter
from pipecat.pipeline.task import PipelineParams, PipelineTask
from pipecat.pipeline.parallel_pipeline import ParallelPipeline
from pipecat.processors.filters.function_filter import FunctionFilter
from pipecat.processors.aggregators.openai_llm_context import OpenAILLMContext, OpenAILLMContextFrame
from pipecat.processors.audio.audio_buffer_processor import AudioBufferProcessor
from pipecat.serializers.twilio import TwilioFrameSerializer
from pipecat.services.atoms.atoms_agent import (
    AtomsAgentContext,
    CallData,
    initialize_conversational_agent,
)
from pipecat.services.atoms.manager import AgentActionProcessor
from pipecat.services.atoms.prompts import FT_RESPONSE_MODEL_SYSTEM_PROMPT
from pipecat.services.cartesia.tts import CartesiaTTSService
from pipecat.services.deepgram.stt import DeepgramSTTService
from pipecat.services.openai.llm import OpenAILLMService
from pipecat.services.waves.tts import WavesHttpTTSService, WavesSSETTSService
from pipecat.transports.network.fastapi_websocket import (
    FastAPIWebsocketParams,
    FastAPIWebsocketTransport,
)
from pipecat.services.google.llm import GoogleLLMService
from smart_endpointing import CLASSIFIER_MODEL, classifier_system_instruction, StatementJudgeContextFilter, CompletenessCheck, OutputGate, AudioAccumulator
from pipecat.sync.event_notifier import EventNotifier
from pipecat.frames.frames import (
    UserStoppedSpeakingFrame,
    LLMMessagesFrame,
    StartInterruptionFrame,
    StopInterruptionFrame,
    FunctionCallInProgressFrame,
    FunctionCallResultFrame,
    Frame
    
)
from pipecat.processors.user_idle_processor import UserIdleProcessor


load_dotenv(override=True)

logger.remove(0)
logger.add(sys.stderr, level="DEBUG")


async def save_audio(server_name: str, audio: bytes, sample_rate: int, num_channels: int):
    if len(audio) > 0:
        filename = (
            f"{server_name}_recording_{datetime.datetime.now().strftime('%Y%m%d_%H%M%S')}.wav"
        )
        with io.BytesIO() as buffer:
            with wave.open(buffer, "wb") as wf:
                wf.setsampwidth(2)
                wf.setnchannels(num_channels)
                wf.setframerate(sample_rate)
                wf.writeframes(audio)
            async with aiofiles.open(filename, "wb") as file:
                await file.write(buffer.getvalue())
        logger.info(f"Merged audio saved to {filename}")
    else:
        logger.info("No audio data to save")


async def run_bot(websocket_client: WebSocket, stream_sid: str, call_sid: str, testing: bool):
    serializer = TwilioFrameSerializer(
        stream_sid=stream_sid,
        call_sid=call_sid,
        account_sid=os.getenv("TWILIO_ACCOUNT_SID", ""),
        auth_token=os.getenv("TWILIO_AUTH_TOKEN", ""),
    )

    transport = FastAPIWebsocketTransport(
        websocket=websocket_client,
        params=FastAPIWebsocketParams(
            audio_in_enabled=True,
            audio_out_enabled=True,
            add_wav_header=False,
            vad_analyzer=SileroVADAnalyzer(),
            serializer=serializer,
            audio_in_filter=KrispFilter(model_path="krisp_sdk_model/models/inb.bvc.hs.c6.w.s.23cdb3.kef", suppression_level=90),
        ),
    )

    llm = OpenAILLMService(api_key=os.getenv("OPENAI_API_KEY"))
    statement_llm = GoogleLLMService(
        name="StatementJudger",
        api_key=os.getenv("GOOGLE_API_KEY"),
        model=CLASSIFIER_MODEL,
        temperature=0.0,
        system_instruction=classifier_system_instruction,
    )

    stt = DeepgramSTTService(
        api_key=os.getenv("DEEPGRAM_API_KEY"),
        audio_passthrough=True,
    )

<<<<<<< HEAD
    tts = WavesSSETTSService(
        api_key=os.getenv("WAVES_API_KEY"),
        voice_id="nyah",
=======
    # tts = CartesiaTTSService(
    #     api_key=os.getenv("CARTESIA_API_KEY"),
    #     voice_id="71a7ad14-091c-4e8e-a314-022ece01c121",  # British Reading Lady
    #     push_silence_after_stop=testing,
    # )

    tts = WavesHttpTTSService(
        api_key=os.getenv("WAVES_API_KEY"),
        voice_id="deepika",
    )

    # tts = WavesSSETTSService(
    #     api_key=os.getenv("WAVES_API_KEY"),
    #     voice_id="nyah",
    # )

    agent_flow_processor = await initialize_conversational_agent(
        agent_id="680c74afa49c52c0f832821d",
        call_id="CALL-1746008459293-112543",
        call_data=CallData(
            variables={
                "call_id": "CALL-1747224604782-94a54d",
                "user_number": "+918815141212",
                "agent_number": "+918815141212",
            }
        ),
>>>>>>> 7d19882d
    )

    turn_tracking_observer = TurnTrackingObserver()
    agent_action_processor = AgentActionProcessor(turn_tracking_observer=turn_tracking_observer)

    messages = [
        {
            "role": "system",
<<<<<<< HEAD
            "content": "You are a bank assistant. Your output will be converted to audio so don't include special characters in your answers.",
=======
            "content": FT_RESPONSE_MODEL_SYSTEM_PROMPT,
        },
        {
            "role": "user",
            "content": "",
>>>>>>> 7d19882d
        },
    ]

    context = OpenAILLMContext(messages)
    context_aggregator = llm.create_context_aggregator(context)
    initial_context = AtomsAgentContext.upgrade_to_atoms_agent(context)
    chunks = [
        chunk async for chunk in (await agent_flow_processor.get_response(context=initial_context))
    ]
    initial_agent_response = "".join(chunks)

    logger.info(f"Initial agent response: {initial_agent_response}")

    # NOTE: Watch out! This will save all the conversation in memory. You can
    # pass `buffer_size` to get periodic callbacks.
    audiobuffer = AudioBufferProcessor(user_continuous_stream=not testing)
    
    notifier = EventNotifier()
    audio_accumulator = AudioAccumulator()
    statement_judge_context_filter = StatementJudgeContextFilter(notifier=notifier)
    completeness_check = CompletenessCheck(notifier=notifier, audio_accumulator=audio_accumulator)
    bot_output_gate = OutputGate(notifier=notifier, start_open=True)
    
    async def user_idle_notifier(frame):
        await notifier.notify()
        
    user_idle = UserIdleProcessor(callback=user_idle_notifier, timeout=10.0)

    async def block_user_stopped_speaking(frame):
        return not isinstance(frame, UserStoppedSpeakingFrame)
    
    async def pass_only_llm_trigger_frames(frame: Frame):
        return (
            isinstance(frame, OpenAILLMContextFrame)
            or isinstance(frame, LLMMessagesFrame)
            or isinstance(frame, StartInterruptionFrame)
            or isinstance(frame, StopInterruptionFrame)
            or isinstance(frame, FunctionCallInProgressFrame)
            or isinstance(frame, FunctionCallResultFrame)
        )

    # pipeline = Pipeline(
    #     [
    #         transport.input(),  # Websocket input from client
    #         stt,  # Speech-To-Text
    #         context_aggregator.user(),
    #         llm,  # LLM
    #         tts,  # Text-To-Speech
    #         transport.output(),  # Websocket output to client
    #         audiobuffer,  # Used to buffer the audio in the pipeline
    #         context_aggregator.assistant(),
    #     ]
    # )
    pipeline = Pipeline(
        [
            transport.input(),  # Websocket input from client
            stt,  # Speech-To-Text
<<<<<<< HEAD
            context_aggregator.user(), # Aggregates user input into context
            ParallelPipeline(
                [
                    # Branch 1: Main flow continuation (blocks original UserStoppedSpeaking)
                    FunctionFilter(filter=block_user_stopped_speaking),
                ],
                [
                    # Branch 2: Statement LLM for end-of-turn detection
                    statement_judge_context_filter, # Prepares input for statement_llm
                    statement_llm,                  # Google LLM for "YES"/"NO"
                    completeness_check,             # Processes "YES"/"NO", may output UserStoppedSpeakingFrame
                ],
                [
                    # Branch 3: Main conversational LLM and TTS (gated)
                    FunctionFilter(filter=pass_only_llm_trigger_frames), # Ensure only relevant frames go to main LLM
                    llm,                            # Main LLM (OpenAI)
                    bot_output_gate,                # Gates the output of the main LLM
                ],
            ),
            tts,  # Text-To-Speech (receives from gated main LLM)
            transport.output(),  # Websocket output to client
=======
            context_aggregator.user(),
            agent_flow_processor,
            agent_action_processor,
            tts,
            transport.output(),
>>>>>>> 7d19882d
            audiobuffer,  # Used to buffer the audio in the pipeline
            context_aggregator.assistant(), # Aggregates assistant responses into context
        ]
    )

    task = PipelineTask(
        pipeline,
        observers=[turn_tracking_observer],
        enable_turn_tracking=False,
        params=PipelineParams(
            audio_in_sample_rate=8000,
            audio_out_sample_rate=8000,
            allow_interruptions=True,
        ),
    )

    @transport.event_handler("on_client_connected")
    async def on_client_connected(transport, client):
        # Start recording.
        await audiobuffer.start_recording()
        # Kick off the conversation.
        # await task.queue_frames([context_aggregator.user().get_context_frame()])
        await task.queue_frames([TTSSpeakFrame(text=initial_agent_response)])

    @transport.event_handler("on_client_disconnected")
    async def on_client_disconnected(transport, client):
        await task.cancel()

    @audiobuffer.event_handler("on_audio_data")
    async def on_audio_data(buffer, audio, sample_rate, num_channels):
        server_name = f"server_{websocket_client.client.port}"
        await save_audio(server_name, audio, sample_rate, num_channels)

    # We use `handle_sigint=False` because `uvicorn` is controlling keyboard
    # interruptions. We use `force_gc=True` to force garbage collection after
    # the runner finishes running a task which could be useful for long running
    # applications with multiple clients connecting.
    runner = PipelineRunner(handle_sigint=False, force_gc=True)

    await runner.run(task)<|MERGE_RESOLUTION|>--- conflicted
+++ resolved
@@ -125,11 +125,7 @@
         audio_passthrough=True,
     )
 
-<<<<<<< HEAD
-    tts = WavesSSETTSService(
-        api_key=os.getenv("WAVES_API_KEY"),
-        voice_id="nyah",
-=======
+
     # tts = CartesiaTTSService(
     #     api_key=os.getenv("CARTESIA_API_KEY"),
     #     voice_id="71a7ad14-091c-4e8e-a314-022ece01c121",  # British Reading Lady
@@ -156,7 +152,6 @@
                 "agent_number": "+918815141212",
             }
         ),
->>>>>>> 7d19882d
     )
 
     turn_tracking_observer = TurnTrackingObserver()
@@ -165,15 +160,11 @@
     messages = [
         {
             "role": "system",
-<<<<<<< HEAD
-            "content": "You are a bank assistant. Your output will be converted to audio so don't include special characters in your answers.",
-=======
             "content": FT_RESPONSE_MODEL_SYSTEM_PROMPT,
         },
         {
             "role": "user",
             "content": "",
->>>>>>> 7d19882d
         },
     ]
 
@@ -231,7 +222,6 @@
         [
             transport.input(),  # Websocket input from client
             stt,  # Speech-To-Text
-<<<<<<< HEAD
             context_aggregator.user(), # Aggregates user input into context
             ParallelPipeline(
                 [
@@ -252,14 +242,11 @@
                 ],
             ),
             tts,  # Text-To-Speech (receives from gated main LLM)
+            user_idle,
             transport.output(),  # Websocket output to client
-=======
             context_aggregator.user(),
             agent_flow_processor,
             agent_action_processor,
-            tts,
-            transport.output(),
->>>>>>> 7d19882d
             audiobuffer,  # Used to buffer the audio in the pipeline
             context_aggregator.assistant(), # Aggregates assistant responses into context
         ]
